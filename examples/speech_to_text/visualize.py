--- conflicted
+++ resolved
@@ -41,15 +41,10 @@
     return all_contents, headers_list
 
 
-def process_result(output_folder, metric_names=None):
-<<<<<<< HEAD
+def process_result(output_folder, metric_names):
     all_contents, headers_list = read_scores_files(output_folder)
-=======
-    all_contents = read_scores_files(output_folder)
->>>>>>> fbe6b956
-
+    
     # Extracting headers from the first line of each "scores.tsv" file
-
     reference_header = headers_list[0]
 
     if metric_names is None:
