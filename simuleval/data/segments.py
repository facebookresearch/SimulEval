--- conflicted
+++ resolved
@@ -6,11 +6,6 @@
 
 import json
 from dataclasses import dataclass, field
-<<<<<<< HEAD
-from typing import Optional
-=======
-from typing import Union
->>>>>>> 63b469fb
 
 
 @dataclass
