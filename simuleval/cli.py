--- conflicted
+++ resolved
@@ -6,12 +6,6 @@
 
 import sys
 import logging
-<<<<<<< HEAD
-=======
-from argparse import Namespace
-from typing import Optional
-from simuleval.utils import EVALUATION_SYSTEM_LIST
->>>>>>> ec0ea83d
 from simuleval import options
 from simuleval.utils.agent import import_file
 from simuleval.utils.slurm import submit_slurm_job
@@ -21,11 +15,8 @@
     SentenceLevelEvaluator,
 )
 from simuleval.agents.service import start_agent_service
-<<<<<<< HEAD
 
 EVALUATION_SYSTEM_LIST = []
-=======
->>>>>>> ec0ea83d
 
 logging.basicConfig(
     format="%(asctime)s | %(levelname)-8s | %(name)-16s | %(message)s",
@@ -69,7 +60,6 @@
     if check_argument("score_only"):
         scoring()
         return
-<<<<<<< HEAD
 
     if check_argument("slurm"):
         submit_slurm_job()
@@ -77,31 +67,14 @@
 
     system = build_system()
 
-=======
-
-    if check_argument("slurm"):
-        submit_slurm_job()
-        return
-
-    system = build_system()
-
->>>>>>> ec0ea83d
     if check_argument("standalone"):
         start_agent_service(system)
     else:
         evaluate(system)
-<<<<<<< HEAD
-=======
 
->>>>>>> ec0ea83d
 
 def build_system():
 
-<<<<<<< HEAD
-def build_system():
-
-=======
->>>>>>> ec0ea83d
     import_user_system()
 
     check_evaluation_system_list()
@@ -121,7 +94,6 @@
     system = system_class.from_args(args)
     logger.info(f"Evaluate system:\n{system}")
     return system
-<<<<<<< HEAD
 
 
 def evaluate(system_class, config_dict=None):
@@ -163,48 +135,6 @@
     # build evaluator
     evaluator = build_evaluator(args)
 
-=======
-
-
-def eval_agent(klass, **kwargs):
-    parser = options.general_parser()
-    options.add_evaluator_args(parser)
-    options.add_dataloader_args(parser)
-
-    # To make sure all args are valid
-    klass.add_args(parser)
-    string = ""
-    for key, value in kwargs.items():
-        if type(value) is not bool:
-            string += f" --{key.replace('_', '-')} {value}"
-        else:
-            string += f" --{key.replace('_', '-')}"
-
-    args = parser.parse_args(string.split())
-
-    evaluate(klass, args)
-
-
-def evaluate(system, args: Optional[Namespace] = None):
-
-    if args is None:
-
-        parser = options.general_parser()
-        options.add_evaluator_args(parser)
-        options.add_dataloader_args(parser)
-
-        # To make sure all args are valid
-        system.add_args(parser)
-
-        args = parser.parse_args()
-
-    args.source_type = system.source_type
-    args.target_type = system.target_type
-
-    # build evaluator
-    evaluator = build_evaluator(args)
-
->>>>>>> ec0ea83d
     # evaluate system
     evaluator(system)
 
@@ -213,7 +143,6 @@
     parser = options.general_parser()
     options.add_evaluator_args(parser)
     options.add_dataloader_args(parser)
-<<<<<<< HEAD
     args = parser.parse_args()
     evaluator = SentenceLevelEvaluator.from_args(args)
     print(evaluator.results)
@@ -225,19 +154,6 @@
     options.add_dataloader_args(parser)
     options.add_evaluator_args(parser)
     args = parser.parse_args()
-=======
-    args = parser.parse_args()
-    evaluator = SentenceLevelEvaluator.from_args(args)
-    print(evaluator.results)
-
-
-def remote_evaluate():
-    # build evaluator
-    parser = options.general_parser()
-    options.add_dataloader_args(parser)
-    options.add_evaluator_args(parser)
-    args = parser.parse_args()
->>>>>>> ec0ea83d
     evaluator = build_remote_evaluator(args)
 
     # evaluate system
