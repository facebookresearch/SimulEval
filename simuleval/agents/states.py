--- conflicted
+++ resolved
@@ -29,11 +29,8 @@
         self.target_finished = False
         self.source_sample_rate = 0
         self.target_sample_rate = 0
-<<<<<<< HEAD
         self.tgt_lang = None
-=======
         self.upstream_states = []
->>>>>>> 98b0bdbc
 
     def update_source(self, segment: Segment):
         """
