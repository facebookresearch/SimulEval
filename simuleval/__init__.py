# Copyright (c) Facebook, Inc. and its affiliates.
# All rights reserved.
#
# This source code is licensed under the license found in the
<<<<<<< HEAD
# LICENSE file in the root directory of this source tree.

import sys
from .cli import evaluate, EVALUATION_SYSTEM_LIST
from simuleval import options


def entrypoint(klass):
    EVALUATION_SYSTEM_LIST.append(klass)
    return klass


def eval_agent(klass, **kwargs):
    parser = options.general_parser()
    options.add_evaluator_args(parser)
    options.add_dataloader_args(parser)

    # To make sure all args are valid
    klass.add_args(parser)
    string = ""
    for key, value in kwargs.items():
        if type(value) is not bool:
            string += f" --{key.replace('_', '-')} {value}"
        else:
            string += f" --{key.replace('_', '-')}"

    args = parser.parse_args(string.split())

    evaluate(klass, args)
=======
# LICENSE file in the root directory of this source tree.
>>>>>>> ec0ea83d
<|MERGE_RESOLUTION|>--- conflicted
+++ resolved
@@ -2,10 +2,8 @@
 # All rights reserved.
 #
 # This source code is licensed under the license found in the
-<<<<<<< HEAD
 # LICENSE file in the root directory of this source tree.
 
-import sys
 from .cli import evaluate, EVALUATION_SYSTEM_LIST
 from simuleval import options
 
@@ -31,7 +29,4 @@
 
     args = parser.parse_args(string.split())
 
-    evaluate(klass, args)
-=======
-# LICENSE file in the root directory of this source tree.
->>>>>>> ec0ea83d
+    evaluate(klass, args)