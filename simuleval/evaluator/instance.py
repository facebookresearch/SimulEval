# Copyright (c) Facebook, Inc. and its affiliates.
# All rights reserved.
#
# This source code is licensed under the license found in the
# LICENSE file in the root directory of this source tree.

import json
import time
import math
from typing import Dict, List, Optional, Union
from pathlib import Path

from simuleval.data.segments import TextSegment, SpeechSegment, EmptySegment

from simuleval.data.dataloader import SpeechToTextDataloader, TextToTextDataloader
from argparse import Namespace

try:
    import soundfile

    IS_IMPORT_SOUNDFILE = True
except Exception:
    IS_IMPORT_SOUNDFILE = False


class Instance(object):
    """
    Instance class. An instance class contains one source and target sentence pair.
    it send the source to and read hypotheses from the agent.

    Args:
        index (int): the index of the sentence pair in the corpus.
        dataloader (GenericDataloader): the dataloader used to load the sentence pair.
        args (Namespace): command line arguments.
    """

    def __init__(
        self,
        index: int,
        dataloader: Optional[Union[SpeechToTextDataloader, TextToTextDataloader]],
        args: Optional[Namespace],
    ):
        self.index = index
        self.finish_prediction = False
        self.dataloader = dataloader
        if self.dataloader is not None:
            self.source = self.dataloader[self.index]["source"]
            self.reference = self.dataloader[self.index]["target"]
        self.reset()
        if args is not None:
            self.args = args
            self.latency_unit = args.eval_latency_unit

    def reset(self):
        self.step = 0
        self.elapsed = []
        self.prediction_list = []
        self.delays = []
        self.start_time = None
        self.metrics = {}

    def step_to_elapsed(self, *args):
        raise NotImplementedError

    def step_to_delay(self, step):
        raise NotImplementedError

    @property
    def finish(self):
        return self.finish_prediction

    @finish.setter
    def finish(self, status: bool):
        self.finish_prediction = status

    def preprocess_target(self, target: str) -> str:
        """
        Preprocess the target, for example tokenization.
        """
        return target

    def preprocess_source(self, source: str):
        """
        Preprocess the source, for example tokenization.
        """
        raise NotImplementedError

    def receive_prediction(self, prediction: str):
        raise NotImplementedError

    def send_source(self, *args):
        raise NotImplementedError

    @property
    def source_length(self):
        raise NotImplementedError

    @property
    def prediction_length(self):
        return len(self.prediction_list)

    @property
    def target_length_latency(self):
        raise NotImplementedError

    @property
    def prediction(self):
        raise NotImplementedError

    @property
    def source_info(self):
        return self.source

    @property
    def reference_length(self) -> int:
        if self.latency_unit == "word":
            return len(self.reference.split(" "))
        elif self.latency_unit == "char":
            return len(self.reference.strip())
        else:
            raise NotImplementedError

    def summarize(self):
        return {
            "index": self.index,
            "prediction": self.prediction,
            "delays": self.delays,
            "elapsed": self.elapsed,
            "prediction_length": self.prediction_length,
            "reference": self.reference,
            "source": self.source_info,
            "source_length": self.source_length,
            "metric": self.metrics,
        }

    @classmethod
    def from_json(cls, json_string):
        info = json.loads(json_string)
        instance = cls(info["index"], None, None)
        instance.prediction_list = info["prediction"].split()
        instance.delays = info["delays"]
        instance.elapsed = info["elapsed"]
        instance.reference = info["reference"]
        instance.metrics = info["metric"]
        instance.finish_prediction = True
        return instance


class TextInputInstance(Instance):
    @property
    def source_length(self):
        return len(self.source)

    @property
    def source_info(self):
        return " ".join(self.source)

    def step_to_elapsed(self, *args):
        return 0

    def step_to_delay(self, step):
        return step

    def send_source(self, config_dict: Optional[Dict]):
        if self.step >= self.source_length:
            segment = EmptySegment(finished=True)
        else:
            segment = TextSegment(
                index=self.step,
                content=self.source[self.step],
                finished=(self.step == self.source_length - 1),
            )
            self.step += 1

        return segment


class TextOutputInstance(Instance):
    def receive_prediction(self, prediction: TextSegment):
        """
        Handler for receiving new predictions
        """

        if self.finish_prediction or prediction.is_empty:
            self.finish_prediction = prediction.finished
            return

        if self.start_time is None:
            self.start_time = time.time()

        self.finish_prediction = prediction.finished

        if len(prediction.content) == 0:
            return

        current_time = time.time()

        if self.latency_unit == "word":
            prediction_list = prediction.content.strip().split()
        elif self.latency_unit == "char":
            prediction_list = list(prediction.content.replace(" ", ""))
        else:
            raise NotImplementedError

        self.prediction_list += prediction_list

        self.elapsed += [self.step_to_elapsed(self.step, current_time)] * len(
            prediction_list
        )
        self.delays += [self.step_to_delay(self.step)] * len(prediction_list)

    @property
    def target_length_latency(self):
        if self.latency_unit == "word":
            return len(self.reference.split(" "))
        elif self.latency_unit == "char":
            return len(self.reference)
        else:
            raise NotImplementedError

    @property
    def prediction(self) -> str:
        if self.latency_unit == "word":
            return " ".join(list(self.prediction_list))
        elif self.latency_unit == "char":
            return "".join(list(self.prediction_list))
        else:
            raise NotImplementedError


class SpeechInputInstance(Instance):
    def __init__(
        self,
        index: int,
        dataloader: Optional[SpeechToTextDataloader],
        args: Optional[Namespace],
    ):
        super().__init__(index, dataloader, args)
        self.sample_rate_value = None
        self.sample_list = None
        self.dataloader: SpeechToTextDataloader

    @property
    def sample_rate(self):
        if self.sample_rate_value is None:
            self.audio_info = self.dataloader.get_source_audio_info(self.index)
            self.sample_rate_value = self.audio_info.samplerate
        return self.sample_rate_value

    @property
    def samples(self) -> List[float]:
        if self.sample_list is None:
            self.sample_list = self.source
        return self.sample_list

    @property
    def is_finish_source(self):
        return self.step == len(self.samples)

    def send_source(self, segment_size=10):
        if self.step == 0:
            self.start_time = time.time()
        assert segment_size >= 1, "instance size has to larger than 1 ms"

        num_samples = math.ceil(segment_size / 1000 * self.sample_rate)

        if self.step < len(self.samples):
            if self.step + num_samples >= len(self.samples):
                # Pad zeros if the requested number of samples
                # are more than available samples.
                samples = self.samples[self.step :]  # noqa E203
                is_finished = True
            else:
                samples = self.samples[self.step : self.step + num_samples]  # noqa E203
                is_finished = False

            self.step = min(self.step + num_samples, len(self.samples))

            segment = SpeechSegment(
                index=self.len_sample_to_ms(self.step),
                content=samples,
                sample_rate=self.audio_info.samplerate,
                finished=is_finished,
            )

        else:
            # Finish reading this audio
            segment = EmptySegment(
                index=self.len_sample_to_ms(self.step),
                finished=True,
            )

        return segment

    @property
    def source_length(self):
        # In milliseconds
        return self.len_sample_to_ms(len(self.samples))

    @property
    def source_info(self):
        return str(self.audio_info).split("\n")

    def len_sample_to_ms(self, length):
        assert getattr(self, "sample_rate", None), "Read a audio file first"
        return length * 1000 / self.sample_rate

    def len_ms_to_samples(self, length):
        assert getattr(self, "sample_rate", None), "Read a audio file first"
        return math.ceil(length / 1000 * self.sample_rate)

    def step_to_delay(self, step):
        return self.len_sample_to_ms(self.step)

    def step_to_elapsed(self, step, current_time):
        return self.len_sample_to_ms(step) + (current_time - self.start_time) * 1000


class SpeechOutputInstance(Instance):
    def __init__(self, index, dataloader, args):
        super().__init__(index, dataloader, args)
        self.prediction_time = 0
        self.durations = []
        self.target_sample_rate = -1
        self.dataloader: SpeechToTextDataloader  # For now we only support speech input.
        assert IS_IMPORT_SOUNDFILE, "Please make sure soundfile is properly installed."

    @property
    def wav_path(self):
        wav_dir_path = Path(self.args.output) / "wavs"
        wav_dir_path.mkdir(exist_ok=True)
        wav_path = wav_dir_path / f"{self.index}_pred.wav"
        return wav_path.absolute()

    @property
    def prediction(self):
        return self.wav_path

    def summarize(self):
        samples = []
        # start from the first segment offset
        start = prev_end = self.delays[0]
        self.intervals = []
<<<<<<< HEAD
=======
        self.silences = []
>>>>>>> 942bf02b

        for i, delay in enumerate(self.delays):
            start = max(prev_end, delay)

            if start > prev_end:
                # Wait source speech, add discontinuity with silence
                samples += [0.0] * int(
                    self.target_sample_rate * (start - prev_end) / 1000
                )
                self.silences.append(start - prev_end)
                
            samples += self.prediction_list[i]
            duration = self.durations[i]
            prev_end = start + duration
            self.intervals.append([start, duration])

        soundfile.write(self.wav_path, samples, self.target_sample_rate)

        return {
            "index": self.index,
            "prediction": self.wav_path.as_posix(),
            "delays": self.delays,
            "durations": self.durations,
            "prediction_offset": self.delays[0],
            "elapsed": [],
            "intervals": self.intervals,
            "prediction_length": len(samples) / self.target_sample_rate,
            "source_length": self.source_length,
            "reference": self.reference,
            "source": self.dataloader.get_source_audio_path(self.index),
        }

    def receive_prediction(self, segment: SpeechSegment):
        """
        Handler for receiving new predictions
        """
        if self.start_time is None:
            self.start_time = time.time()

        if self.finish_prediction:
            return

        self.finish_prediction = segment.finished

        if segment.is_empty:
            return

        if len(segment.content) == 0:
            return

        current_time = time.time()

        pred_duration = 1000 * len(segment.content) / segment.sample_rate

        if self.target_sample_rate < 0:
            self.target_sample_rate = segment.sample_rate

        self.durations.append(pred_duration)
        self.prediction_list.append(segment.content)
        self.elapsed.append(self.step_to_elapsed(self.step, current_time))
        self.delays.append(self.step_to_delay(self.step))


class SpeechToTextInstance(SpeechInputInstance, TextOutputInstance):
    pass


class TextToTextInstance(TextInputInstance, TextOutputInstance):
    pass


class SpeechToSpeechInstance(SpeechInputInstance, SpeechOutputInstance):
    pass


INSTANCE_TYPE_DICT = {
    "speech-text": SpeechToTextInstance,
    "text-text": TextToTextInstance,
    "speech-speech": SpeechToSpeechInstance,
}


class LogInstance:
    def __init__(self, info: str) -> None:
        self.info = json.loads(info.strip())
        for key, value in self.info.items():
            setattr(self, key, value)

        self.index = self.info["index"]
        self.reference = self.info.get("reference", "")
        self.reference_length = len(
            self.reference.split(" ")
        )  # ToDo: temporary solution, make it configurable
        self.source_length = self.info.get("source_length")  # just for testing!
        self.finish_prediction = True<|MERGE_RESOLUTION|>--- conflicted
+++ resolved
@@ -341,10 +341,7 @@
         # start from the first segment offset
         start = prev_end = self.delays[0]
         self.intervals = []
-<<<<<<< HEAD
-=======
         self.silences = []
->>>>>>> 942bf02b
 
         for i, delay in enumerate(self.delays):
             start = max(prev_end, delay)
@@ -355,7 +352,7 @@
                     self.target_sample_rate * (start - prev_end) / 1000
                 )
                 self.silences.append(start - prev_end)
-                
+
             samples += self.prediction_list[i]
             duration = self.durations[i]
             prev_end = start + duration
