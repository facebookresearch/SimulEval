# Copyright (c) Facebook, Inc. and its affiliates.
# All rights reserved.
#
# This source code is licensed under the license found in the
# LICENSE file in the root directory of this source tree.

from statistics import mean
from pathlib import Path
import subprocess
import logging
import textgrid
import sys
import shutil
from typing import List, Union, Dict
from simuleval.evaluator.instance import (
    TextInputInstance,
    TextOutputInstance,
    SpeechOutputInstance,
    Instance,
    LogInstance,
    SpeechOutputInstance,
)
from argparse import ArgumentParser, Namespace
from subprocess import Popen, PIPE

logger = logging.getLogger("simuleval.latency_scorer")

LATENCY_SCORERS_DICT = {}


def register_latency_scorer(name):
    def register(cls):
        LATENCY_SCORERS_DICT[name] = cls
        return cls

    return register


class LatencyScorer:
    metric = None
    add_duration = False

    def __init__(
        self, computation_aware: bool = False, use_ref_len: bool = True
    ) -> None:
        super().__init__()
        self.use_ref_len = use_ref_len
        self.computation_aware = computation_aware

    @property
    def timestamp_type(self):
        return "delays" if not self.computation_aware else "elapsed"

    def compute(self, *args):
        raise NotImplementedError

    def get_delays_lengths(self, ins: Instance):
        """
        Args:
            ins Instance: one instance

        Returns:
            A tuple with the 3 elements:
            delays (List[Union[float, int]]): Sequence of delays.
            src_len (Union[float, int]): Length of source sequence.
            tgt_len (Union[float, int]): Length of target sequence.
        """
        delays = getattr(ins, self.timestamp_type, None)
<<<<<<< HEAD
        assert delays
=======
>>>>>>> 7a3b9534

        if not self.use_ref_len or ins.reference is None:
            tgt_len = len(delays)
        else:
            tgt_len = ins.reference_length
        src_len = ins.source_length
        return delays, src_len, tgt_len

    def __call__(self, instances: Dict[int, Instance]) -> float:
        scores = []
        for index, ins in instances.items():
            if isinstance(ins, TextInputInstance):
                if self.computation_aware:
                    raise RuntimeError(
                        "The computation aware latency is not supported on text input."
                    )
            delays = getattr(ins, self.timestamp_type, None)
            if delays is None or len(delays) == 0:
                logger.warn(f"Instance {index} has no delay information. Skipped")
                continue

            scores.append(self.compute(ins))

        return mean(scores)

    @staticmethod
    def add_args(parser: ArgumentParser):
        pass

    @classmethod
    def from_args(cls, args: Namespace):
        return cls(
            computation_aware=args.computation_aware,
            use_ref_len=not args.no_use_ref_len,
        )


@register_latency_scorer("AL")
class ALScorer(LatencyScorer):
    r"""
    Average Lagging (AL) from
    `STACL: Simultaneous Translation with Implicit Anticipation and Controllable Latency using Prefix-to-Prefix Framework <https://arxiv.org/abs/1810.08398>`_

    Give source :math:`X`, target :math:`Y`, delays :math:`D`,

    .. math::

        AL = \frac{1}{\tau} \sum_i^\tau D_i - (i - 1) \frac{|X|}{|Y|}

    Where

    .. math::

        \tau = argmin_i(D_i = |X|)

    When reference was given, :math:`|Y|` would be the reference length

    Usage:
        ----latency-metrics AL
    """  # noqa: E501

    def compute(self, ins: Instance):
        """
        Function to compute latency on one sentence (instance).

        Args:
            ins Instance: one instance

        Returns:
            float: the latency score on one sentence.
        """
        delays, source_length, target_length = self.get_delays_lengths(ins)

        if delays[0] > source_length:
            return delays[0]

        AL = 0
        gamma = target_length / source_length
        tau = 0
        for t_minus_1, d in enumerate(delays):
            AL += d - t_minus_1 / gamma
            tau = t_minus_1 + 1

            if d >= source_length:
                break
        AL /= tau
        return AL


@register_latency_scorer("LAAL")
class LAALScorer(ALScorer):
    r"""
    Length Adaptive Average Lagging (LAAL) as proposed in
    `CUNI-KIT System for Simultaneous Speech Translation Task at IWSLT 2022
    <https://arxiv.org/abs/2204.06028>`_.
    The name was suggested in `Over-Generation Cannot Be Rewarded:
    Length-Adaptive Average Lagging for Simultaneous Speech Translation
    <https://arxiv.org/abs/2206.05807>`_.
    It is the original Average Lagging as proposed in
    `Controllable Latency using Prefix-to-Prefix Framework
    <https://arxiv.org/abs/1810.08398>`_
    but is robust to the length difference between the hypothesis and reference.

    Give source :math:`X`, target :math:`Y`, delays :math:`D`,

    .. math::

        LAAL = \frac{1}{\tau} \sum_i^\tau D_i - (i - 1) \frac{|X|}{max(|Y|,|Y*|)}

    Where

    .. math::

        \tau = argmin_i(D_i = |X|)

    When reference was given, :math:`|Y|` would be the reference length, and :math:`|Y*|` is the length of the hypothesis.

    Usage:
        ----latency-metrics LAAL
    """

    def compute(self, ins: Instance):
        """
        Function to compute latency on one sentence (instance).

        Args:
            ins: Instance: one instance

        Returns:
            float: the latency score on one sentence.
        """
        delays, source_length, target_length = self.get_delays_lengths(ins)
        if delays[0] > source_length:
            return delays[0]

        LAAL = 0
        gamma = max(len(delays), target_length) / source_length
        tau = 0
        for t_minus_1, d in enumerate(delays):
            LAAL += d - t_minus_1 / gamma
            tau = t_minus_1 + 1

            if d >= source_length:
                break
        LAAL /= tau
        return LAAL


@register_latency_scorer("AP")
class APScorer(LatencyScorer):
    r"""
    Average Proportion (AP) from
    `Can neural machine translation do simultaneous translation? <https://arxiv.org/abs/1606.02012>`_

    Give source :math:`X`, target :math:`Y`, delays :math:`D`,
    the AP is calculated as:

    .. math::

        AP = \frac{1}{|X||Y]} \sum_i^{|Y|} D_i

    Usage:
        ----latency-metrics AP
    """

    def compute(self, ins: Instance) -> float:
        """
        Function to compute latency on one sentence (instance).

        Args:
            ins Instance: one instance

        Returns:
            float: the latency score on one sentence.
        """
        delays, source_length, target_length = self.get_delays_lengths(ins)
        return sum(delays) / (source_length * target_length)


@register_latency_scorer("DAL")
class DALScorer(LatencyScorer):
    r"""
    Differentiable Average Lagging (DAL) from
    Monotonic Infinite Lookback Attention for Simultaneous Machine Translation
    (https://arxiv.org/abs/1906.05218)

    Usage:
        ----latency-metrics DAL
    """

    def compute(self, ins: Instance):
        """
        Function to compute latency on one sentence (instance).

        Args:
            ins Instance: one instance

        Returns:
            float: the latency score on one sentence.
        """
        delays, source_length, target_length = self.get_delays_lengths(ins)

        DAL = 0
        target_length = len(delays)
        gamma = target_length / source_length
        g_prime_last = 0
        for i_minus_1, g in enumerate(delays):
            if i_minus_1 + 1 == 1:
                g_prime = g
            else:
                g_prime = max([g, g_prime_last + 1 / gamma])

            DAL += g_prime - i_minus_1 / gamma
            g_prime_last = g_prime

        DAL /= target_length
        return DAL


@register_latency_scorer("ATD")
class ATDScorer(LatencyScorer):
    r"""
    Average Token Delay (ATD) from
    Average Token Delay: A Latency Metric for Simultaneous Translation
    (https://arxiv.org/abs/2211.13173)

    Different from speech segments, text tokens have no length
    and multiple tokens can be output at the same time like subtitle.
    Therefore, we set its length to be 0. However, to calculate latency in text-text,
    we give virtual time 1 for the length of text tokens.

    Usage:
        ----latency-metrics ATD
    """

    def __call__(self, instances) -> float:  # noqa C901
        if isinstance(instances[0], TextInputInstance):
            TGT_TOKEN_LEN = 1
            SRC_TOKEN_LEN = 1
            INPUT_TYPE = "text"
            OUTPUT_TYPE = "text"
        else:
            SRC_TOKEN_LEN = 300  # 300ms per word
            INPUT_TYPE = "speech"
            if isinstance(instances[0], TextOutputInstance) or isinstance(
                instances[0], LogInstance
            ):
                TGT_TOKEN_LEN = 0
                OUTPUT_TYPE = "text"
            else:
                TGT_TOKEN_LEN = 300
                OUTPUT_TYPE = "speech"

        scores = []
        for index, ins in instances.items():
            delays = getattr(ins, "delays", None)
            if delays is None or len(delays) == 0:
                logger.warn(f"Instance {index} has no delay information. Skipped")
                continue

            if self.computation_aware:
                elapsed = getattr(ins, "elapsed", None)
                if elapsed is None or len(elapsed) == 0:
                    logger.warn(
                        f"Instance {index} has no computational delay information. Skipped"
                    )
                    continue
                if elapsed != [0] * len(delays):
                    compute_elapsed = self.subtract(elapsed, delays)
                    compute_times = self.subtract(
                        compute_elapsed, [0] + compute_elapsed[:-1]
                    )
                else:
                    compute_times = elapsed
            else:
                compute_times = [0] * len(delays)

            chunk_sizes = {"src": [0], "tgt": [0]}
            token_to_chunk = {"src": [0], "tgt": [0]}
            token_to_time = {"src": [0], "tgt": [0]}

            tgt_token_lens = []
            delays_no_duplicate = sorted(set(delays), key=delays.index)

            if OUTPUT_TYPE == "text":
                prev_delay = None
                for delay in delays:
                    if delay != prev_delay:
                        chunk_sizes["tgt"].append(1)
                    else:
                        chunk_sizes["tgt"][-1] += 1
                    prev_delay = delay
                for i, chunk_size in enumerate(chunk_sizes["tgt"][1:], 1):
                    token_to_chunk["tgt"] += [i] * chunk_size
                tgt_token_lens = [TGT_TOKEN_LEN] * len(delays)
            else:
                s2s_delays = []
                s2s_compute_times = []
                chunk_durations = []
                chunk_compute_times = []
                prev_delay = None
                for delay, compute_time, duration in zip(
                    delays, compute_times, ins.durations
                ):
                    if delay != prev_delay:
                        chunk_durations.append(duration)
                        chunk_compute_times.append(compute_time)
                    else:
                        chunk_durations[-1] += duration
                        chunk_compute_times[-1] += compute_time
                    prev_delay = delay
                for i, chunk_duration in enumerate(chunk_durations, 1):
                    num_tokens, rest = divmod(chunk_duration, TGT_TOKEN_LEN)
                    token_lens = int(num_tokens) * [TGT_TOKEN_LEN] + (
                        [rest] if rest != 0 else []
                    )
                    tgt_token_lens += token_lens
                    chunk_sizes["tgt"] += [len(token_lens)]
                    token_to_chunk["tgt"] += [i] * len(token_lens)
                    s2s_delays += [delays_no_duplicate[i - 1]] * len(token_lens)
                    s2s_compute_times += [
                        chunk_compute_times[i - 1] / len(token_lens)
                    ] * len(token_lens)
                delays = s2s_delays
                compute_times = s2s_compute_times

            if INPUT_TYPE == "text":
                chunk_sizes["src"] += self.subtract(
                    delays_no_duplicate, [0] + delays_no_duplicate[:-1]
                )
                for i, chunk_size in enumerate(chunk_sizes["src"][1:], 1):
                    token_lens = chunk_size * [SRC_TOKEN_LEN]
                    for token_len in token_lens:
                        token_to_time["src"].append(
                            token_to_time["src"][-1] + token_len
                        )
                        token_to_chunk["src"].append(i)
            else:
                chunk_durations = self.subtract(
                    delays_no_duplicate, [0] + delays_no_duplicate[:-1]
                )
                for i, chunk_duration in enumerate(chunk_durations, 1):
                    num_tokens, rest = divmod(chunk_duration, SRC_TOKEN_LEN)
                    token_lens = int(num_tokens) * [SRC_TOKEN_LEN] + (
                        [rest] if rest != 0 else []
                    )
                    chunk_sizes["src"] += [len(token_lens)]
                    for token_len in token_lens:
                        token_to_time["src"].append(
                            token_to_time["src"][-1] + token_len
                        )
                        token_to_chunk["src"].append(i)

            for delay, compute_time, token_len in zip(
                delays, compute_times, tgt_token_lens
            ):
                tgt_start_time = max(delay, token_to_time["tgt"][-1])
                token_to_time["tgt"].append(tgt_start_time + token_len + compute_time)

            scores.append(self.compute(chunk_sizes, token_to_chunk, token_to_time))

        return mean(scores)

    def subtract(self, arr1, arr2):
        return [x - y for x, y in zip(arr1, arr2)]

    def compute(
        self,
        chunk_sizes: Dict[str, List[Union[float, int]]],
        token_to_chunk: Dict[str, List[Union[float, int]]],
        token_to_time: Dict[str, List[Union[float, int]]],
    ) -> float:
        """
        Function to compute latency on one sentence (instance).
        Args:
            chunk_sizes Dict[str, List[Union[float, int]]]: Sequence of chunk sizes for source and target.
            token_to_chunk Dict[str, List[Union[float, int]]]: Sequence of chunk indices to which the tokens belong for source and target.
            token_to_time Dict[str, List[Union[float, int]]]: Sequence of ending times of tokens for source and target.

        Returns:
            float: the latency score on one sentence.
        """  # noqa C501

        tgt_to_src = []

        for t in range(1, len(token_to_chunk["tgt"])):
            chunk_id = token_to_chunk["tgt"][t]
            AccSize_x = sum(chunk_sizes["src"][:chunk_id])
            AccSize_y = sum(chunk_sizes["tgt"][:chunk_id])

            S = t - max(0, AccSize_y - AccSize_x)
            current_src_size = sum(chunk_sizes["src"][: chunk_id + 1])

            if S < current_src_size:
                tgt_to_src.append((t, S))
            else:
                tgt_to_src.append((t, current_src_size))

        atd_delays = []

        for t, s in tgt_to_src:
            atd_delay = token_to_time["tgt"][t] - token_to_time["src"][s]
            atd_delays.append(atd_delay)

        return float(mean(atd_delays))


@register_latency_scorer("NumChunks")
class NumChunksScorer(LatencyScorer):
    """Number of chunks (of speech/text) in output

    Usage:
        ----latency-metrics NumChunks

    """

    def compute(self, ins: Instance):
        delays, _, _ = self.get_delays_lengths(ins)
        return len(delays)


@register_latency_scorer("DiscontinuitySum")
class DiscontinuitySumScorer(LatencyScorer):
    """Sum of discontinuity in speech output

    Usage:
        ----latency-metrics DiscontinuitySum

    """

    def compute(self, ins: Instance):
        assert isinstance(ins, SpeechOutputInstance)
        return sum(ins.silences)


@register_latency_scorer("DiscontinuityAve")
class DiscontinuityAveScorer(LatencyScorer):
    """Average of discontinuities in speech output

    Usage:
        ----latency-metrics DiscontinuityAve

    """

    def compute(self, ins: Instance):
        assert isinstance(ins, SpeechOutputInstance)
        if len(ins.silences) == 0:
            return 0
        return sum(ins.silences) / len(ins.silences)


@register_latency_scorer("DiscontinuityNum")
class DiscontinuityNumScorer(LatencyScorer):
    """Number of discontinuities in speech output

    Usage:
        ----latency-metrics DiscontinuityNum

    """

    def compute(self, ins: Instance):
        assert isinstance(ins, SpeechOutputInstance)
        return len(ins.silences)


@register_latency_scorer("StartOffset")
class StartOffsetScorer(LatencyScorer):
    """Starting offset of the translation

    Usage:
        ----latency-metrics StartOffset

    """

    def compute(self, ins: Instance):
        delays, _, _ = self.get_delays_lengths(ins)
<<<<<<< HEAD
=======
        if isinstance(ins, SpeechOutputInstance):
            delays = [start + duration for start, duration in ins.intervals]
>>>>>>> 7a3b9534
        return delays[0]


@register_latency_scorer("EndOffset")
class EndOffsetScorer(LatencyScorer):
    """Ending offset of the translation

    Usage:
        ----latency-metrics EndOffset

    """

    def compute(self, ins: Instance):
        delays, source_length, _ = self.get_delays_lengths(ins)
        if isinstance(ins, SpeechOutputInstance):
            delays = [start + duration for start, duration in ins.intervals]
        return delays[-1] - source_length


@register_latency_scorer("RTF")
class RTFScorer(LatencyScorer):
    """Compute Real Time Factor (RTF)

    Usage:
        ----latency-metrics (RTF)

    """

    def compute(self, ins: Instance):
        delays, source_length, _ = self.get_delays_lengths(ins)
        if isinstance(ins, SpeechOutputInstance):
            delays = [start + duration for start, duration in ins.intervals]
        return delays[-1] / source_length


def speechoutput_alignment_latency_scorer(scorer_class):  # noqa C901
    class Klass(scorer_class):
        def __init__(self, **kargs) -> None:
            assert getattr(self, "boundary_type", None) in [
                "BOW",
                "EOW",
                "COW",
            ], self.boundary_type
            super().__init__(**kargs)
            if self.computation_aware:
                raise RuntimeError(
                    "The computation aware latency for speech output is not supported yet"
                )

        @property
        def timestamp_type(self):
            return "aligned_delays"

        def __call__(self, instances) -> float:
            self.prepare_alignment(instances)
            return super().__call__(instances)

        def prepare_alignment(self, instances):
            try:
                subprocess.check_output(
                    "mfa version", shell=True, stderr=subprocess.STDOUT
                )
            except subprocess.CalledProcessError as grepexc:
                logger.error(grepexc.output.decode("utf-8").strip())
                logger.error("Please make sure the mfa>=2.0.6 is correctly installed. ")
                sys.exit(1)

            output_dir = Path(instances[0].prediction).absolute().parent.parent
            align_dir = output_dir / "align"
            if not align_dir.exists():
                logger.info("Align target transcripts with speech.")
                temp_dir = Path(output_dir) / "mfa"
                shutil.rmtree(temp_dir, ignore_errors=True)
                temp_dir.mkdir(exist_ok=True)
                original_model_path = Path.home() / "Documents/MFA/pretrained_models"
                acoustic_model_path = temp_dir / "acoustic.zip"
                acoustic_model_path.symlink_to(
                    original_model_path / "acoustic" / "english_mfa.zip"
                )
                dictionary_path = temp_dir / "dict"
                dictionary_path.symlink_to(
                    original_model_path / "dictionary" / "english_mfa.dict"
                )
                mfa_command = (
                    f"mfa align {output_dir  / 'wavs'} {dictionary_path.as_posix()} {acoustic_model_path.as_posix()}"
                    + f" {align_dir.as_posix()} --clean --overwrite --temporary_directory  {temp_dir.as_posix()}"
                )
                logger.info(mfa_command)

                subprocess.run(
                    mfa_command,
                    shell=True,
                    check=True,
                )
            else:
                logger.info("Found existing alignment")

            for file in align_dir.iterdir():
                if file.name.endswith("TextGrid"):
                    index = int(file.name.split("_")[0])
                    target_offset = instances[index].delays[0]
                    info = textgrid.TextGrid.fromFile(file)
                    delays = []
                    for interval in info[0]:
                        if len(interval.mark) > 0:
                            if self.boundary_type == "BOW":
                                delays.append(target_offset + 1000 * interval.minTime)
                            elif self.boundary_type == "EOW":
                                delays.append(target_offset + 1000 * interval.maxTime)
                            else:
                                delays.append(
                                    target_offset
                                    + 0.5 * (interval.maxTime + interval.minTime) * 1000
                                )
                    setattr(instances[index], self.timestamp_type, delays)

    return Klass


for boundary_type in ["BOW", "COW", "EOW"]:
    for metric in ["AL", "LAAL", "AP", "DAL", "ATD", "StartOffset", "EndOffset"]:

        @register_latency_scorer(f"{metric}_SpeechAlign_{boundary_type}")
        @speechoutput_alignment_latency_scorer
        class SpeechAlignScorer(LATENCY_SCORERS_DICT[metric]):  # type: ignore
            f"""Compute {metric} based on alignment ({boundary_type})

            Usage:
                ----latency-metrics {metric}_SpeechAlign_{boundary_type}
            """
            boundary_type = boundary_type
            __name__ = f"{metric}SpeechAlign{boundary_type}Scorer"<|MERGE_RESOLUTION|>--- conflicted
+++ resolved
@@ -66,10 +66,7 @@
             tgt_len (Union[float, int]): Length of target sequence.
         """
         delays = getattr(ins, self.timestamp_type, None)
-<<<<<<< HEAD
         assert delays
-=======
->>>>>>> 7a3b9534
 
         if not self.use_ref_len or ins.reference is None:
             tgt_len = len(delays)
@@ -546,11 +543,6 @@
 
     def compute(self, ins: Instance):
         delays, _, _ = self.get_delays_lengths(ins)
-<<<<<<< HEAD
-=======
-        if isinstance(ins, SpeechOutputInstance):
-            delays = [start + duration for start, duration in ins.intervals]
->>>>>>> 7a3b9534
         return delays[0]
 
 
