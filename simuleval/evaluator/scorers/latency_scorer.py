# Copyright (c) Facebook, Inc. and its affiliates.
# All rights reserved.
#
# This source code is licensed under the license found in the
# LICENSE file in the root directory of this source tree.

from statistics import mean
from pathlib import Path
import subprocess
import logging
import textgrid
import sys
import shutil
from typing import List, Union, Dict
from simuleval.evaluator.instance import (
    TextInputInstance,
    TextOutputInstance,
    Instance,
    LogInstance,
    SpeechOutputInstance,
)
from argparse import ArgumentParser

logger = logging.getLogger("simuleval.latency_scorer")

LATENCY_SCORERS_DICT = {}


def register_latency_scorer(name):
    def register(cls):
        LATENCY_SCORERS_DICT[name] = cls
        return cls

    return register


class LatencyScorer:
    metric = None

    def __init__(
        self, computation_aware: bool = False, use_ref_len: bool = True
    ) -> None:
        super().__init__()
        self.use_ref_len = use_ref_len
        self.computation_aware = computation_aware

    @property
    def timestamp_type(self):
        return "delays" if not self.computation_aware else "elapsed"

    def compute(self, *args):
        raise NotImplementedError

<<<<<<< HEAD
=======
    def get_delays_lengths(self, ins: Instance):
        """
        Args:
            ins Instance: one instance

        Returns:
            A tuple with the 3 elements:
            delays (List[Union[float, int]]): Sequence of delays.
            src_len (Union[float, int]): Length of source sequence.
            tgt_len (Union[float, int]): Length of target sequence.
        """
        delays = getattr(ins, self.timestamp_type, None)

        if not self.use_ref_len or ins.reference is None:
            tgt_len = len(delays)
        else:
            tgt_len = ins.reference_length
        src_len = ins.source_length
        return delays, src_len, tgt_len

>>>>>>> 942bf02b
    def __call__(self, instances: Dict[int, Instance]) -> float:
        scores = []
        for index, ins in instances.items():
            if isinstance(ins, TextInputInstance):
                if self.computation_aware:
                    raise RuntimeError(
                        "The computation aware latency is not supported on text input."
                    )
            delays = getattr(ins, self.timestamp_type, None)
            if delays is None or len(delays) == 0:
                logger.warn(f"Instance {index} has no delay information. Skipped")
                continue
<<<<<<< HEAD

            if not self.use_ref_len or ins.reference is None:
                tgt_len = len(delays)
            else:
                tgt_len = ins.reference_length
            if isinstance(ins, SpeechOutputInstance):
                delays = [start + duration for start, duration in ins.intervals]
            src_len = ins.source_length
            scores.append(self.compute(delays, src_len, tgt_len))
=======
            
            scores.append(self.compute(ins))
>>>>>>> 942bf02b

        return mean(scores)

    @staticmethod
    def add_args(parser: ArgumentParser):
        pass


@register_latency_scorer("AL")
class ALScorer(LatencyScorer):
    r"""
    Average Lagging (AL) from
    `STACL: Simultaneous Translation with Implicit Anticipation and Controllable Latency using Prefix-to-Prefix Framework <https://arxiv.org/abs/1810.08398>`_

    Give source :math:`X`, target :math:`Y`, delays :math:`D`,

    .. math::

        AL = \frac{1}{\tau} \sum_i^\tau D_i - (i - 1) \frac{|X|}{|Y|}

    Where

    .. math::

        \tau = argmin_i(D_i = |X|)

    When reference was given, :math:`|Y|` would be the reference length

    Usage:
        ----latency-metrics AL
    """  # noqa: E501

    def compute(self, ins: Instance):
        """
        Function to compute latency on one sentence (instance).

        Args:
            ins Instance: one instance

        Returns:
            float: the latency score on one sentence.
        """
        delays, source_length, target_length = self.get_delays_lengths(ins)

        if delays[0] > source_length:
            return delays[0]

        AL = 0
        gamma = target_length / source_length
        tau = 0
        for t_minus_1, d in enumerate(delays):
            AL += d - t_minus_1 / gamma
            tau = t_minus_1 + 1

            if d >= source_length:
                break
        AL /= tau
        return AL


@register_latency_scorer("LAAL")
class LAALScorer(ALScorer):
    r"""
    Length Adaptive Average Lagging (LAAL) as proposed in
    `CUNI-KIT System for Simultaneous Speech Translation Task at IWSLT 2022
    <https://arxiv.org/abs/2204.06028>`_.
    The name was suggested in `Over-Generation Cannot Be Rewarded:
    Length-Adaptive Average Lagging for Simultaneous Speech Translation
    <https://arxiv.org/abs/2206.05807>`_.
    It is the original Average Lagging as proposed in
    `Controllable Latency using Prefix-to-Prefix Framework
    <https://arxiv.org/abs/1810.08398>`_
    but is robust to the length difference between the hypothesis and reference.

    Give source :math:`X`, target :math:`Y`, delays :math:`D`,

    .. math::

        LAAL = \frac{1}{\tau} \sum_i^\tau D_i - (i - 1) \frac{|X|}{max(|Y|,|Y*|)}

    Where

    .. math::

        \tau = argmin_i(D_i = |X|)

    When reference was given, :math:`|Y|` would be the reference length, and :math:`|Y*|` is the length of the hypothesis.

    Usage:
        ----latency-metrics LAAL
    """

    def compute(self, ins: Instance):
        """
        Function to compute latency on one sentence (instance).

        Args:
            ins: Instance: one instance

        Returns:
            float: the latency score on one sentence.
        """
        delays, source_length, target_length = self.get_delays_lengths(ins)
        if delays[0] > source_length:
            return delays[0]

        LAAL = 0
        gamma = max(len(delays), target_length) / source_length
        tau = 0
        for t_minus_1, d in enumerate(delays):
            LAAL += d - t_minus_1 / gamma
            tau = t_minus_1 + 1

            if d >= source_length:
                break
        LAAL /= tau
        return LAAL


@register_latency_scorer("AP")
class APScorer(LatencyScorer):
    r"""
    Average Proportion (AP) from
    `Can neural machine translation do simultaneous translation? <https://arxiv.org/abs/1606.02012>`_

    Give source :math:`X`, target :math:`Y`, delays :math:`D`,
    the AP is calculated as:

    .. math::

        AP = \frac{1}{|X||Y]} \sum_i^{|Y|} D_i

    Usage:
        ----latency-metrics AP
    """

    def compute(self, ins: Instance) -> float:
        """
        Function to compute latency on one sentence (instance).

        Args:
            ins Instance: one instance

        Returns:
            float: the latency score on one sentence.
        """
        delays, source_length, target_length = self.get_delays_lengths(ins)
        return sum(delays) / (source_length * target_length)


@register_latency_scorer("DAL")
class DALScorer(LatencyScorer):
    r"""
    Differentiable Average Lagging (DAL) from
    Monotonic Infinite Lookback Attention for Simultaneous Machine Translation
    (https://arxiv.org/abs/1906.05218)

    Usage:
        ----latency-metrics DAL
    """

    def compute(self, ins: Instance):
        """
        Function to compute latency on one sentence (instance).

        Args:
            ins Instance: one instance

        Returns:
            float: the latency score on one sentence.
        """
        delays, source_length, target_length = self.get_delays_lengths(ins)

        DAL = 0
        target_length = len(delays)
        gamma = target_length / source_length
        g_prime_last = 0
        for i_minus_1, g in enumerate(delays):
            if i_minus_1 + 1 == 1:
                g_prime = g
            else:
                g_prime = max([g, g_prime_last + 1 / gamma])

            DAL += g_prime - i_minus_1 / gamma
            g_prime_last = g_prime

        DAL /= target_length
        return DAL


@register_latency_scorer("ATD")
class ATDScorer(LatencyScorer):
    r"""
    Average Token Delay (ATD) from
    Average Token Delay: A Latency Metric for Simultaneous Translation
    (https://arxiv.org/abs/2211.13173)

    Different from speech segments, text tokens have no length
    and multiple tokens can be output at the same time like subtitle.
    Therefore, we set its length to be 0. However, to calculate latency in text-text,
    we give virtual time 1 for the length of text tokens.

    Usage:
        ----latency-metrics ATD
    """

    def __call__(self, instances) -> float:  # noqa C901
        if isinstance(instances[0], TextInputInstance):
            TGT_TOKEN_LEN = 1
            SRC_TOKEN_LEN = 1
            INPUT_TYPE = "text"
            OUTPUT_TYPE = "text"
        else:
            SRC_TOKEN_LEN = 300  # 300ms per word
            INPUT_TYPE = "speech"
            if isinstance(instances[0], TextOutputInstance) or isinstance(
                instances[0], LogInstance
            ):
                TGT_TOKEN_LEN = 0
                OUTPUT_TYPE = "text"
            else:
                TGT_TOKEN_LEN = 300
                OUTPUT_TYPE = "speech"

        scores = []
        for index, ins in instances.items():
            delays = getattr(ins, "delays", None)
            if delays is None:
                logger.warn(f"{index} instance has no delay information. Skipped")
                continue

            if self.computation_aware:
                elapsed = getattr(ins, "elapsed", None)
                if elapsed is None:
                    logger.warn(
                        f"{index} instance has no computational delay information. Skipped"
                    )
                    continue
                if elapsed != [0] * len(delays):
                    compute_elapsed = self.subtract(elapsed, delays)
                    compute_times = self.subtract(
                        compute_elapsed, [0] + compute_elapsed[:-1]
                    )
                else:
                    compute_times = elapsed
            else:
                compute_times = [0] * len(delays)

            chunk_sizes = {"src": [0], "tgt": [0]}
            token_to_chunk = {"src": [0], "tgt": [0]}
            token_to_time = {"src": [0], "tgt": [0]}

            tgt_token_lens = []
            delays_no_duplicate = sorted(set(delays), key=delays.index)

            if OUTPUT_TYPE == "text":
                prev_delay = None
                for delay in delays:
                    if delay != prev_delay:
                        chunk_sizes["tgt"].append(1)
                    else:
                        chunk_sizes["tgt"][-1] += 1
                    prev_delay = delay
                for i, chunk_size in enumerate(chunk_sizes["tgt"][1:], 1):
                    token_to_chunk["tgt"] += [i] * chunk_size
                tgt_token_lens = [TGT_TOKEN_LEN] * len(delays)
            else:
                s2s_delays = []
                s2s_compute_times = []
                chunk_durations = []
                chunk_compute_times = []
                prev_delay = None
                for delay, compute_time, duration in zip(
                    delays, compute_times, ins.duration
                ):
                    if delay != prev_delay:
                        chunk_durations.append(duration)
                        chunk_compute_times.append(compute_time)
                    else:
                        chunk_durations[-1] += duration
                        chunk_compute_times[-1] += compute_time
                    prev_delay = delay
                for i, chunk_duration in enumerate(chunk_durations, 1):
                    num_tokens, rest = divmod(chunk_duration, TGT_TOKEN_LEN)
                    token_lens = num_tokens * [TGT_TOKEN_LEN] + (
                        [rest] if rest != 0 else []
                    )
                    tgt_token_lens += token_lens
                    chunk_sizes["tgt"] += [len(token_lens)]
                    token_to_chunk["tgt"] += [i] * len(token_lens)
                    s2s_delays += [delays_no_duplicate[i - 1]] * len(token_lens)
                    s2s_compute_times += [
                        chunk_compute_times[i - 1] / len(token_lens)
                    ] * len(token_lens)
                delays = s2s_delays
                compute_times = s2s_compute_times

            if INPUT_TYPE == "text":
                chunk_sizes["src"] += self.subtract(
                    delays_no_duplicate, [0] + delays_no_duplicate[:-1]
                )
                for i, chunk_size in enumerate(chunk_sizes["src"][1:], 1):
                    token_lens = chunk_size * [SRC_TOKEN_LEN]
                    for token_len in token_lens:
                        token_to_time["src"].append(
                            token_to_time["src"][-1] + token_len
                        )
                        token_to_chunk["src"].append(i)
            else:
                chunk_durations = self.subtract(
                    delays_no_duplicate, [0] + delays_no_duplicate[:-1]
                )
                for i, chunk_duration in enumerate(chunk_durations, 1):
                    num_tokens, rest = divmod(chunk_duration, SRC_TOKEN_LEN)
                    token_lens = int(num_tokens) * [SRC_TOKEN_LEN] + (
                        [rest] if rest != 0 else []
                    )
                    chunk_sizes["src"] += [len(token_lens)]
                    for token_len in token_lens:
                        token_to_time["src"].append(
                            token_to_time["src"][-1] + token_len
                        )
                        token_to_chunk["src"].append(i)

            for delay, compute_time, token_len in zip(
                delays, compute_times, tgt_token_lens
            ):
                tgt_start_time = max(delay, token_to_time["tgt"][-1])
                token_to_time["tgt"].append(tgt_start_time + token_len + compute_time)

            scores.append(self.compute(chunk_sizes, token_to_chunk, token_to_time))

        return mean(scores)

    def subtract(self, arr1, arr2):
        return [x - y for x, y in zip(arr1, arr2)]

    def compute(
        self,
        chunk_sizes: Dict[str, List[Union[float, int]]],
        token_to_chunk: Dict[str, List[Union[float, int]]],
        token_to_time: Dict[str, List[Union[float, int]]],
    ) -> float:
        """
        Function to compute latency on one sentence (instance).
        Args:
            chunk_sizes Dict[str, List[Union[float, int]]]: Sequence of chunk sizes for source and target.
            token_to_chunk Dict[str, List[Union[float, int]]]: Sequence of chunk indices to which the tokens belong for source and target.
            token_to_time Dict[str, List[Union[float, int]]]: Sequence of ending times of tokens for source and target.

        Returns:
            float: the latency score on one sentence.
        """  # noqa C501

        tgt_to_src = []

        for t in range(1, len(token_to_chunk["tgt"])):
            chunk_id = token_to_chunk["tgt"][t]
            AccSize_x = sum(chunk_sizes["src"][:chunk_id])
            AccSize_y = sum(chunk_sizes["tgt"][:chunk_id])

            S = t - max(0, AccSize_y - AccSize_x)
            current_src_size = sum(chunk_sizes["src"][: chunk_id + 1])

            if S < current_src_size:
                tgt_to_src.append((t, S))
            else:
                tgt_to_src.append((t, current_src_size))

        atd_delays = []

        for t, s in tgt_to_src:
            atd_delay = token_to_time["tgt"][t] - token_to_time["src"][s]
            atd_delays.append(atd_delay)

        return float(mean(atd_delays))


<<<<<<< HEAD
=======
@register_latency_scorer("NumChunks")
class NumChunksScorer(LatencyScorer):
    """Number of chunks (of speech/text) in output

    Usage:
        ----latency-metrics NumChunks

    """

    def compute(self, ins: Instance):
        delays, _, _ = self.get_delays_lengths(ins)
        return len(delays)


@register_latency_scorer("DiscontinuitySum")
class DiscontinuitySumScorer(LatencyScorer):
    """Sum of discontinuity in speech output

    Usage:
        ----latency-metrics DiscontinuitySum

    """

    def compute(self, ins: Instance):
        assert isinstance(ins, SpeechOutputInstance)
        return sum(ins.silences)


@register_latency_scorer("DiscontinuityAve")
class DiscontinuityAveScorer(LatencyScorer):
    """Average of discontinuities in speech output

    Usage:
        ----latency-metrics DiscontinuityAve

    """

    def compute(self, ins: Instance):
        assert isinstance(ins, SpeechOutputInstance)
        if len(ins.silences) == 0:
            return 0
        return sum(ins.silences) / len(ins.silences)


@register_latency_scorer("DiscontinuityNum")
class DiscontinuityNumScorer(LatencyScorer):
    """Number of discontinuities in speech output

    Usage:
        ----latency-metrics DiscontinuityNum

    """

    def compute(self, ins: Instance):
        assert isinstance(ins, SpeechOutputInstance)
        return len(ins.silences)


>>>>>>> 942bf02b
@register_latency_scorer("StartOffset")
class StartOffsetScorer(LatencyScorer):
    """Starting offset of the translation

    Usage:
        ----latency-metrics StartOffset

    """

    def compute(self, ins: Instance):
        delays, _, _ = self.get_delays_lengths(ins)
        if isinstance(ins, SpeechOutputInstance):
            delays = [start + duration for start, duration in ins.intervals]
        return delays[0]


@register_latency_scorer("EndOffset")
class EndOffsetScorer(LatencyScorer):
    """Ending offset of the translation

    Usage:
        ----latency-metrics EndOffset

    """

    def compute(self, ins: Instance):
        delays, source_length, _ = self.get_delays_lengths(ins)
        if isinstance(ins, SpeechOutputInstance):
            delays = [start + duration for start, duration in ins.intervals]
        return delays[-1] - source_length


@register_latency_scorer("RTF")
class RTFScorer(LatencyScorer):
    """Compute Real Time Factor (RTF)

    Usage:
        ----latency-metrics (RTF)

    """

    def compute(self, ins: Instance):
        delays, source_length, _ = self.get_delays_lengths(ins)
        if isinstance(ins, SpeechOutputInstance):
            delays = [start + duration for start, duration in ins.intervals]
        return delays[-1] / source_length


def speechoutput_alignment_latency_scorer(scorer_class):  # noqa C901
    class Klass(scorer_class):
        def __init__(self) -> None:
            assert getattr(self, "boundary_type", None) in [
                "BOW",
                "EOW",
                "COW",
            ], self.boundary_type
            super().__init__()
            if self.computation_aware:
                raise RuntimeError(
                    "The computation aware latency for speech output is not supported yet"
                )

        @property
        def timestamp_type(self):
            return "aligned_delays"

        def __call__(self, instances) -> float:
            self.prepare_alignment(instances)
            return super().__call__(instances)

        def prepare_alignment(self, instances):
            try:
                subprocess.check_output("mfa", shell=True, stderr=subprocess.STDOUT)
            except subprocess.CalledProcessError as grepexc:
                logger.error(grepexc.output.decode("utf-8").strip())
                logger.error("Please make sure the mfa is correctly installed.")
                sys.exit(1)

            output_dir = Path(instances[0].prediction).absolute().parent.parent
            align_dir = output_dir / "align"
            if not align_dir.exists():
                logger.info("Align target transcripts with speech.")
                temp_dir = Path(output_dir) / "mfa"
                shutil.rmtree(temp_dir, ignore_errors=True)
                temp_dir.mkdir(exist_ok=True)
                original_model_path = Path.home() / "Documents/MFA/pretrained_models"
                acoustic_model_path = temp_dir / "acoustic.zip"
                acoustic_model_path.symlink_to(
                    original_model_path / "acoustic" / "english_mfa.zip"
                )
                dictionary_path = temp_dir / "dict"
                dictionary_path.symlink_to(
                    original_model_path / "dictionary" / "english_mfa.dict"
                )
                mfa_command = (
                    f"mfa align {output_dir  / 'wavs'} {dictionary_path.as_posix()} {acoustic_model_path.as_posix()}"
                    + f" {align_dir.as_posix()} --clean --overwrite --temporary_directory  {temp_dir.as_posix()}"
                )
                logger.info(mfa_command)

                subprocess.run(
                    mfa_command,
                    shell=True,
                    check=True,
                )
            else:
                logger.info("Found existing alignment")

            for file in align_dir.iterdir():
                if file.name.endswith("TextGrid"):
                    index = int(file.name.split("_")[0])
                    target_offset = instances[index].delays[0]
                    info = textgrid.TextGrid.fromFile(file)
                    delays = []
                    for interval in info[0]:
                        if len(interval.mark) > 0:
                            if self.boundary_type == "BOW":
                                delays.append(target_offset + 1000 * interval.minTime)
                            elif self.boundary_type == "EOW":
                                delays.append(target_offset + 1000 * interval.maxTime)
                            else:
                                delays.append(
                                    target_offset
                                    + 0.5 * (interval.maxTime + interval.minTime) * 1000
                                )
                    setattr(instances[index], self.timestamp_type, delays)

    return Klass


for boundary_type in ["BOW", "COW", "EOW"]:
    for metric in ["AL", "LAAL", "AP", "DAL", "ATD", "StartOffset", "EndOffset"]:

        @register_latency_scorer(f"{metric}_SpeechAlign_{boundary_type}")
        @speechoutput_alignment_latency_scorer
        class SpeechAlignScorer(LATENCY_SCORERS_DICT[metric]):  # type: ignore
            f"""Compute {metric} based on alignment ({boundary_type})

            Usage:
                ----latency-metrics {metric}_SpeechAlign_{boundary_type}
            """
            boundary_type = boundary_type
            __name__ = f"{metric}SpeechAlign{boundary_type}Scorer"<|MERGE_RESOLUTION|>--- conflicted
+++ resolved
@@ -51,8 +51,6 @@
     def compute(self, *args):
         raise NotImplementedError
 
-<<<<<<< HEAD
-=======
     def get_delays_lengths(self, ins: Instance):
         """
         Args:
@@ -73,7 +71,6 @@
         src_len = ins.source_length
         return delays, src_len, tgt_len
 
->>>>>>> 942bf02b
     def __call__(self, instances: Dict[int, Instance]) -> float:
         scores = []
         for index, ins in instances.items():
@@ -86,20 +83,8 @@
             if delays is None or len(delays) == 0:
                 logger.warn(f"Instance {index} has no delay information. Skipped")
                 continue
-<<<<<<< HEAD
-
-            if not self.use_ref_len or ins.reference is None:
-                tgt_len = len(delays)
-            else:
-                tgt_len = ins.reference_length
-            if isinstance(ins, SpeechOutputInstance):
-                delays = [start + duration for start, duration in ins.intervals]
-            src_len = ins.source_length
-            scores.append(self.compute(delays, src_len, tgt_len))
-=======
-            
+
             scores.append(self.compute(ins))
->>>>>>> 942bf02b
 
         return mean(scores)
 
@@ -478,8 +463,6 @@
         return float(mean(atd_delays))
 
 
-<<<<<<< HEAD
-=======
 @register_latency_scorer("NumChunks")
 class NumChunksScorer(LatencyScorer):
     """Number of chunks (of speech/text) in output
@@ -538,7 +521,6 @@
         return len(ins.silences)
 
 
->>>>>>> 942bf02b
 @register_latency_scorer("StartOffset")
 class StartOffsetScorer(LatencyScorer):
     """Starting offset of the translation
