# Copyright (c) Facebook, Inc. and its affiliates.
# All rights reserved.
#
# This source code is licensed under the license found in the
# LICENSE file in the root directory of this source tree.

from statistics import mean
from pathlib import Path
import subprocess
import logging
import textgrid
import sys
import shutil
from typing import List, Union, Dict
from simuleval.evaluator.instance import (
    TextInputInstance,
    TextOutputInstance,
    SpeechOutputInstance,
    Instance,
    LogInstance,
    SpeechOutputInstance,
)
from argparse import ArgumentParser, Namespace
from subprocess import Popen, PIPE

logger = logging.getLogger("simuleval.latency_scorer")

LATENCY_SCORERS_DICT = {}


def register_latency_scorer(name):
    def register(cls):
        LATENCY_SCORERS_DICT[name] = cls
        return cls

    return register


class LatencyScorer:
    metric = None
    add_duration = False

    def __init__(
        self, computation_aware: bool = False, use_ref_len: bool = True
    ) -> None:
        super().__init__()
        self.use_ref_len = use_ref_len
        self.computation_aware = computation_aware

    @property
    def timestamp_type(self):
        return "delays" if not self.computation_aware else "elapsed"

    def compute(self, *args):
        raise NotImplementedError

    def get_delays_lengths(self, ins: Instance):
        """
        Args:
            ins Instance: one instance

        Returns:
            A tuple with the 3 elements:
            delays (List[Union[float, int]]): Sequence of delays.
            src_len (Union[float, int]): Length of source sequence.
            tgt_len (Union[float, int]): Length of target sequence.
        """
        delays = getattr(ins, self.timestamp_type, None)

        if not self.use_ref_len or ins.reference is None:
            tgt_len = len(delays)
        else:
            tgt_len = ins.reference_length
        src_len = ins.source_length
        return delays, src_len, tgt_len

    def __call__(self, instances: Dict[int, Instance]) -> float:
        scores = []
        for index, ins in instances.items():
            if isinstance(ins, TextInputInstance):
                if self.computation_aware:
                    raise RuntimeError(
                        "The computation aware latency is not supported on text input."
                    )
            delays = getattr(ins, self.timestamp_type, None)
            if delays is None or len(delays) == 0:
                logger.warn(f"Instance {index} has no delay information. Skipped")
                continue
<<<<<<< HEAD

            if not self.use_ref_len or ins.reference is None:
                tgt_len = len(delays)
            else:
                tgt_len = ins.reference_length

            if self.add_duration and isinstance(ins, SpeechOutputInstance):
                delays = [start + duration for start, duration in ins.intervals]

            src_len = ins.source_length
            scores.append(self.compute(delays, src_len, tgt_len))
=======
            
            scores.append(self.compute(ins))
>>>>>>> 942bf02b

        return mean(scores)

    @staticmethod
    def add_args(parser: ArgumentParser):
        pass

    @classmethod
    def from_args(cls, args: Namespace):
        return cls(
            computation_aware=args.computation_aware,
            use_ref_len=not args.no_use_ref_len,
        )


@register_latency_scorer("AL")
class ALScorer(LatencyScorer):
    r"""
    Average Lagging (AL) from
    `STACL: Simultaneous Translation with Implicit Anticipation and Controllable Latency using Prefix-to-Prefix Framework <https://arxiv.org/abs/1810.08398>`_

    Give source :math:`X`, target :math:`Y`, delays :math:`D`,

    .. math::

        AL = \frac{1}{\tau} \sum_i^\tau D_i - (i - 1) \frac{|X|}{|Y|}

    Where

    .. math::

        \tau = argmin_i(D_i = |X|)

    When reference was given, :math:`|Y|` would be the reference length

    Usage:
        ----latency-metrics AL
    """  # noqa: E501

    def compute(self, ins: Instance):
        """
        Function to compute latency on one sentence (instance).

        Args:
            ins Instance: one instance

        Returns:
            float: the latency score on one sentence.
        """
        delays, source_length, target_length = self.get_delays_lengths(ins)

        if delays[0] > source_length:
            return delays[0]

        AL = 0
        gamma = target_length / source_length
        tau = 0
        for t_minus_1, d in enumerate(delays):
            AL += d - t_minus_1 / gamma
            tau = t_minus_1 + 1

            if d >= source_length:
                break
        AL /= tau
        return AL


@register_latency_scorer("LAAL")
class LAALScorer(ALScorer):
    r"""
    Length Adaptive Average Lagging (LAAL) as proposed in
    `CUNI-KIT System for Simultaneous Speech Translation Task at IWSLT 2022
    <https://arxiv.org/abs/2204.06028>`_.
    The name was suggested in `Over-Generation Cannot Be Rewarded:
    Length-Adaptive Average Lagging for Simultaneous Speech Translation
    <https://arxiv.org/abs/2206.05807>`_.
    It is the original Average Lagging as proposed in
    `Controllable Latency using Prefix-to-Prefix Framework
    <https://arxiv.org/abs/1810.08398>`_
    but is robust to the length difference between the hypothesis and reference.

    Give source :math:`X`, target :math:`Y`, delays :math:`D`,

    .. math::

        LAAL = \frac{1}{\tau} \sum_i^\tau D_i - (i - 1) \frac{|X|}{max(|Y|,|Y*|)}

    Where

    .. math::

        \tau = argmin_i(D_i = |X|)

    When reference was given, :math:`|Y|` would be the reference length, and :math:`|Y*|` is the length of the hypothesis.

    Usage:
        ----latency-metrics LAAL
    """

    def compute(self, ins: Instance):
        """
        Function to compute latency on one sentence (instance).

        Args:
            ins: Instance: one instance

        Returns:
            float: the latency score on one sentence.
        """
        delays, source_length, target_length = self.get_delays_lengths(ins)
        if delays[0] > source_length:
            return delays[0]

        LAAL = 0
        gamma = max(len(delays), target_length) / source_length
        tau = 0
        for t_minus_1, d in enumerate(delays):
            LAAL += d - t_minus_1 / gamma
            tau = t_minus_1 + 1

            if d >= source_length:
                break
        LAAL /= tau
        return LAAL


@register_latency_scorer("AP")
class APScorer(LatencyScorer):
    r"""
    Average Proportion (AP) from
    `Can neural machine translation do simultaneous translation? <https://arxiv.org/abs/1606.02012>`_

    Give source :math:`X`, target :math:`Y`, delays :math:`D`,
    the AP is calculated as:

    .. math::

        AP = \frac{1}{|X||Y]} \sum_i^{|Y|} D_i

    Usage:
        ----latency-metrics AP
    """

    def compute(self, ins: Instance) -> float:
        """
        Function to compute latency on one sentence (instance).

        Args:
            ins Instance: one instance

        Returns:
            float: the latency score on one sentence.
        """
        delays, source_length, target_length = self.get_delays_lengths(ins)
        return sum(delays) / (source_length * target_length)


@register_latency_scorer("DAL")
class DALScorer(LatencyScorer):
    r"""
    Differentiable Average Lagging (DAL) from
    Monotonic Infinite Lookback Attention for Simultaneous Machine Translation
    (https://arxiv.org/abs/1906.05218)

    Usage:
        ----latency-metrics DAL
    """

    def compute(self, ins: Instance):
        """
        Function to compute latency on one sentence (instance).

        Args:
            ins Instance: one instance

        Returns:
            float: the latency score on one sentence.
        """
        delays, source_length, target_length = self.get_delays_lengths(ins)

        DAL = 0
        target_length = len(delays)
        gamma = target_length / source_length
        g_prime_last = 0
        for i_minus_1, g in enumerate(delays):
            if i_minus_1 + 1 == 1:
                g_prime = g
            else:
                g_prime = max([g, g_prime_last + 1 / gamma])

            DAL += g_prime - i_minus_1 / gamma
            g_prime_last = g_prime

        DAL /= target_length
        return DAL


@register_latency_scorer("ATD")
class ATDScorer(LatencyScorer):
    r"""
    Average Token Delay (ATD) from
    Average Token Delay: A Latency Metric for Simultaneous Translation
    (https://arxiv.org/abs/2211.13173)

    Different from speech segments, text tokens have no length
    and multiple tokens can be output at the same time like subtitle.
    Therefore, we set its length to be 0. However, to calculate latency in text-text,
    we give virtual time 1 for the length of text tokens.

    Usage:
        ----latency-metrics ATD
    """

    def __call__(self, instances) -> float:  # noqa C901
        if isinstance(instances[0], TextInputInstance):
            TGT_TOKEN_LEN = 1
            SRC_TOKEN_LEN = 1
            INPUT_TYPE = "text"
            OUTPUT_TYPE = "text"
        else:
            SRC_TOKEN_LEN = 300  # 300ms per word
            INPUT_TYPE = "speech"
            if isinstance(instances[0], TextOutputInstance) or isinstance(
                instances[0], LogInstance
            ):
                TGT_TOKEN_LEN = 0
                OUTPUT_TYPE = "text"
            else:
                TGT_TOKEN_LEN = 300
                OUTPUT_TYPE = "speech"

        scores = []
        for index, ins in instances.items():
            delays = getattr(ins, "delays", None)
            if delays is None:
                logger.warn(f"{index} instance has no delay information. Skipped")
                continue

            if self.computation_aware:
                elapsed = getattr(ins, "elapsed", None)
                if elapsed is None:
                    logger.warn(
                        f"{index} instance has no computational delay information. Skipped"
                    )
                    continue
                if elapsed != [0] * len(delays):
                    compute_elapsed = self.subtract(elapsed, delays)
                    compute_times = self.subtract(
                        compute_elapsed, [0] + compute_elapsed[:-1]
                    )
                else:
                    compute_times = elapsed
            else:
                compute_times = [0] * len(delays)

            chunk_sizes = {"src": [0], "tgt": [0]}
            token_to_chunk = {"src": [0], "tgt": [0]}
            token_to_time = {"src": [0], "tgt": [0]}

            tgt_token_lens = []
            delays_no_duplicate = sorted(set(delays), key=delays.index)

            if OUTPUT_TYPE == "text":
                prev_delay = None
                for delay in delays:
                    if delay != prev_delay:
                        chunk_sizes["tgt"].append(1)
                    else:
                        chunk_sizes["tgt"][-1] += 1
                    prev_delay = delay
                for i, chunk_size in enumerate(chunk_sizes["tgt"][1:], 1):
                    token_to_chunk["tgt"] += [i] * chunk_size
                tgt_token_lens = [TGT_TOKEN_LEN] * len(delays)
            else:
                s2s_delays = []
                s2s_compute_times = []
                chunk_durations = []
                chunk_compute_times = []
                prev_delay = None
                for delay, compute_time, duration in zip(
                    delays, compute_times, ins.durations
                ):
                    if delay != prev_delay:
                        chunk_durations.append(duration)
                        chunk_compute_times.append(compute_time)
                    else:
                        chunk_durations[-1] += duration
                        chunk_compute_times[-1] += compute_time
                    prev_delay = delay
                for i, chunk_duration in enumerate(chunk_durations, 1):
                    num_tokens, rest = divmod(chunk_duration, TGT_TOKEN_LEN)
                    token_lens = int(num_tokens) * [TGT_TOKEN_LEN] + (
                        [rest] if rest != 0 else []
                    )
                    tgt_token_lens += token_lens
                    chunk_sizes["tgt"] += [len(token_lens)]
                    token_to_chunk["tgt"] += [i] * len(token_lens)
                    s2s_delays += [delays_no_duplicate[i - 1]] * len(token_lens)
                    s2s_compute_times += [
                        chunk_compute_times[i - 1] / len(token_lens)
                    ] * len(token_lens)
                delays = s2s_delays
                compute_times = s2s_compute_times

            if INPUT_TYPE == "text":
                chunk_sizes["src"] += self.subtract(
                    delays_no_duplicate, [0] + delays_no_duplicate[:-1]
                )
                for i, chunk_size in enumerate(chunk_sizes["src"][1:], 1):
                    token_lens = chunk_size * [SRC_TOKEN_LEN]
                    for token_len in token_lens:
                        token_to_time["src"].append(
                            token_to_time["src"][-1] + token_len
                        )
                        token_to_chunk["src"].append(i)
            else:
                chunk_durations = self.subtract(
                    delays_no_duplicate, [0] + delays_no_duplicate[:-1]
                )
                for i, chunk_duration in enumerate(chunk_durations, 1):
                    num_tokens, rest = divmod(chunk_duration, SRC_TOKEN_LEN)
                    token_lens = int(num_tokens) * [SRC_TOKEN_LEN] + (
                        [rest] if rest != 0 else []
                    )
                    chunk_sizes["src"] += [len(token_lens)]
                    for token_len in token_lens:
                        token_to_time["src"].append(
                            token_to_time["src"][-1] + token_len
                        )
                        token_to_chunk["src"].append(i)

            for delay, compute_time, token_len in zip(
                delays, compute_times, tgt_token_lens
            ):
                tgt_start_time = max(delay, token_to_time["tgt"][-1])
                token_to_time["tgt"].append(tgt_start_time + token_len + compute_time)

            scores.append(self.compute(chunk_sizes, token_to_chunk, token_to_time))

        return mean(scores)

    def subtract(self, arr1, arr2):
        return [x - y for x, y in zip(arr1, arr2)]

    def compute(
        self,
        chunk_sizes: Dict[str, List[Union[float, int]]],
        token_to_chunk: Dict[str, List[Union[float, int]]],
        token_to_time: Dict[str, List[Union[float, int]]],
    ) -> float:
        """
        Function to compute latency on one sentence (instance).
        Args:
            chunk_sizes Dict[str, List[Union[float, int]]]: Sequence of chunk sizes for source and target.
            token_to_chunk Dict[str, List[Union[float, int]]]: Sequence of chunk indices to which the tokens belong for source and target.
            token_to_time Dict[str, List[Union[float, int]]]: Sequence of ending times of tokens for source and target.

        Returns:
            float: the latency score on one sentence.
        """  # noqa C501

        tgt_to_src = []

        for t in range(1, len(token_to_chunk["tgt"])):
            chunk_id = token_to_chunk["tgt"][t]
            AccSize_x = sum(chunk_sizes["src"][:chunk_id])
            AccSize_y = sum(chunk_sizes["tgt"][:chunk_id])

            S = t - max(0, AccSize_y - AccSize_x)
            current_src_size = sum(chunk_sizes["src"][: chunk_id + 1])

            if S < current_src_size:
                tgt_to_src.append((t, S))
            else:
                tgt_to_src.append((t, current_src_size))

        atd_delays = []

        for t, s in tgt_to_src:
            atd_delay = token_to_time["tgt"][t] - token_to_time["src"][s]
            atd_delays.append(atd_delay)

        return float(mean(atd_delays))


@register_latency_scorer("NumChunks")
class NumChunksScorer(LatencyScorer):
    """Number of chunks (of speech/text) in output

    Usage:
        ----latency-metrics NumChunks

    """

    def compute(self, ins: Instance):
        delays, _, _ = self.get_delays_lengths(ins)
        return len(delays)


@register_latency_scorer("DiscontinuitySum")
class DiscontinuitySumScorer(LatencyScorer):
    """Sum of discontinuity in speech output

    Usage:
        ----latency-metrics DiscontinuitySum

    """

    def compute(self, ins: Instance):
        assert isinstance(ins, SpeechOutputInstance)
        return sum(ins.silences)


@register_latency_scorer("DiscontinuityAve")
class DiscontinuityAveScorer(LatencyScorer):
    """Average of discontinuities in speech output

    Usage:
        ----latency-metrics DiscontinuityAve

    """

    def compute(self, ins: Instance):
        assert isinstance(ins, SpeechOutputInstance)
        if len(ins.silences) == 0:
            return 0
        return sum(ins.silences) / len(ins.silences)


@register_latency_scorer("DiscontinuityNum")
class DiscontinuityNumScorer(LatencyScorer):
    """Number of discontinuities in speech output

    Usage:
        ----latency-metrics DiscontinuityNum

    """

    def compute(self, ins: Instance):
        assert isinstance(ins, SpeechOutputInstance)
        return len(ins.silences)


@register_latency_scorer("StartOffset")
class StartOffsetScorer(LatencyScorer):
    """Starting offset of the translation

    Usage:
        ----latency-metrics StartOffset

    """

    def compute(self, ins: Instance):
        delays, _, _ = self.get_delays_lengths(ins)
        if isinstance(ins, SpeechOutputInstance):
            delays = [start + duration for start, duration in ins.intervals]
        return delays[0]


@register_latency_scorer("EndOffset")
class EndOffsetScorer(LatencyScorer):
    """Ending offset of the translation

    Usage:
        ----latency-metrics EndOffset

    """

<<<<<<< HEAD
    add_duration = True

    def compute(
        self,
        delays: List[Union[float, int]],
        source_length: Union[float, int],
        target_length: Union[float, int],
    ):
=======
    def compute(self, ins: Instance):
        delays, source_length, _ = self.get_delays_lengths(ins)
        if isinstance(ins, SpeechOutputInstance):
            delays = [start + duration for start, duration in ins.intervals]
>>>>>>> 942bf02b
        return delays[-1] - source_length


@register_latency_scorer("RTF")
class RTFScorer(LatencyScorer):
    """Compute Real Time Factor (RTF)

    Usage:
        ----latency-metrics (RTF)

    """

    def compute(self, ins: Instance):
        delays, source_length, _ = self.get_delays_lengths(ins)
        if isinstance(ins, SpeechOutputInstance):
            delays = [start + duration for start, duration in ins.intervals]
        return delays[-1] / source_length


def speechoutput_alignment_latency_scorer(scorer_class):  # noqa C901
    class Klass(scorer_class):
        def __init__(self, **kargs) -> None:
            assert getattr(self, "boundary_type", None) in [
                "BOW",
                "EOW",
                "COW",
            ], self.boundary_type
            super().__init__(**kargs)
            if self.computation_aware:
                raise RuntimeError(
                    "The computation aware latency for speech output is not supported yet"
                )

        @property
        def timestamp_type(self):
            return "aligned_delays"

        def __call__(self, instances) -> float:
            self.prepare_alignment(instances)
            return super().__call__(instances)

        def prepare_alignment(self, instances):
            try:
                subprocess.check_output(
                    "mfa version", shell=True, stderr=subprocess.STDOUT
                )
            except subprocess.CalledProcessError as grepexc:
                logger.error(grepexc.output.decode("utf-8").strip())
                logger.error("Please make sure the mfa>=2.0.6 is correctly installed. ")
                sys.exit(1)

            output_dir = Path(instances[0].prediction).absolute().parent.parent
            align_dir = output_dir / "align"
            if not align_dir.exists():
                logger.info("Align target transcripts with speech.")
                temp_dir = Path(output_dir) / "mfa"
                shutil.rmtree(temp_dir, ignore_errors=True)
                temp_dir.mkdir(exist_ok=True)
                original_model_path = Path.home() / "Documents/MFA/pretrained_models"
                acoustic_model_path = temp_dir / "acoustic.zip"
                acoustic_model_path.symlink_to(
                    original_model_path / "acoustic" / "english_mfa.zip"
                )
                dictionary_path = temp_dir / "dict"
                dictionary_path.symlink_to(
                    original_model_path / "dictionary" / "english_mfa.dict"
                )
                mfa_command = (
                    f"mfa align {output_dir  / 'wavs'} {dictionary_path.as_posix()} {acoustic_model_path.as_posix()}"
                    + f" {align_dir.as_posix()} --clean --overwrite --temporary_directory  {temp_dir.as_posix()}"
                )
                logger.info(mfa_command)

                subprocess.run(
                    mfa_command,
                    shell=True,
                    check=True,
                )
            else:
                logger.info("Found existing alignment")

            for file in align_dir.iterdir():
                if file.name.endswith("TextGrid"):
                    index = int(file.name.split("_")[0])
                    target_offset = instances[index].delays[0]
                    info = textgrid.TextGrid.fromFile(file)
                    delays = []
                    for interval in info[0]:
                        if len(interval.mark) > 0:
                            if self.boundary_type == "BOW":
                                delays.append(target_offset + 1000 * interval.minTime)
                            elif self.boundary_type == "EOW":
                                delays.append(target_offset + 1000 * interval.maxTime)
                            else:
                                delays.append(
                                    target_offset
                                    + 0.5 * (interval.maxTime + interval.minTime) * 1000
                                )
                    setattr(instances[index], self.timestamp_type, delays)

    return Klass


for boundary_type in ["BOW", "COW", "EOW"]:
    for metric in ["AL", "LAAL", "AP", "DAL", "ATD", "StartOffset", "EndOffset"]:

        @register_latency_scorer(f"{metric}_SpeechAlign_{boundary_type}")
        @speechoutput_alignment_latency_scorer
        class SpeechAlignScorer(LATENCY_SCORERS_DICT[metric]):  # type: ignore
            f"""Compute {metric} based on alignment ({boundary_type})

            Usage:
                ----latency-metrics {metric}_SpeechAlign_{boundary_type}
            """
            boundary_type = boundary_type
            __name__ = f"{metric}SpeechAlign{boundary_type}Scorer"<|MERGE_RESOLUTION|>--- conflicted
+++ resolved
@@ -86,22 +86,8 @@
             if delays is None or len(delays) == 0:
                 logger.warn(f"Instance {index} has no delay information. Skipped")
                 continue
-<<<<<<< HEAD
-
-            if not self.use_ref_len or ins.reference is None:
-                tgt_len = len(delays)
-            else:
-                tgt_len = ins.reference_length
-
-            if self.add_duration and isinstance(ins, SpeechOutputInstance):
-                delays = [start + duration for start, duration in ins.intervals]
-
-            src_len = ins.source_length
-            scores.append(self.compute(delays, src_len, tgt_len))
-=======
-            
+
             scores.append(self.compute(ins))
->>>>>>> 942bf02b
 
         return mean(scores)
 
@@ -570,21 +556,11 @@
 
     """
 
-<<<<<<< HEAD
-    add_duration = True
-
-    def compute(
-        self,
-        delays: List[Union[float, int]],
-        source_length: Union[float, int],
-        target_length: Union[float, int],
-    ):
-=======
     def compute(self, ins: Instance):
         delays, source_length, _ = self.get_delays_lengths(ins)
         if isinstance(ins, SpeechOutputInstance):
             delays = [start + duration for start, duration in ins.intervals]
->>>>>>> 942bf02b
+        assert delays
         return delays[-1] - source_length
 
 
